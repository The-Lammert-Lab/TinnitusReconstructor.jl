--- conflicted
+++ resolved
@@ -20,11 +20,8 @@
 FFTW = "1"
 DSP = "0.7"
 LibSndFile = "2"
-<<<<<<< HEAD
 Revise = "3"
-=======
 PortAudio = "1"
->>>>>>> c01e4dbf
 julia = "1.7"
 
 [extras]
