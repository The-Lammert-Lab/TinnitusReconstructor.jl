--- conflicted
+++ resolved
@@ -17,11 +17,8 @@
 Statistics = "10745b16-79ce-11e8-11f9-7d13ad32a3b2"
 
 [compat]
-<<<<<<< HEAD
 FFTW = "1"
-=======
 DSP = "0.7"
->>>>>>> c56d1998
 LibSndFile = "2"
 PortAudio = "1"
 julia = "1.7"
