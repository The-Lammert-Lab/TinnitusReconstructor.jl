name = "TinnitusReconstructor"
uuid = "998763c9-5807-4081-8b95-f32419d2af94"
authors = ["Alec Hoyland <alec.hoyland@posteo.net> and Nelson Barnett <nbarnett@wpi.edu>"]
version = "0.1.0"

[deps]
DSP = "717857b8-e6f2-59f4-9121-6e50c889abd2"
FFTW = "7a1cc6ca-52ef-59f5-83cd-3a7055c09341"
FileIO = "5789e2e9-d7fb-5bc7-8068-2c6fae9b9549"
JuliaFormatter = "98e50ef6-434e-11e9-1051-2b60c6c9e899"
LibSndFile = "b13ce0c6-77b0-50c6-a2db-140568b8d1a5"
LinearAlgebra = "37e2e46d-f89d-539d-b4ee-838fcccc9c8e"
Plots = "91a5bcdd-55d7-5caf-9e0b-520d859cae80"
PortAudio = "80ea8bcb-4634-5cb3-8ee8-a132660d1d2d"
Revise = "295af30f-e4ad-537b-8983-00126c2a3abe"
SampledSignals = "bd7594eb-a658-542f-9e75-4c4d8908c167"
Statistics = "10745b16-79ce-11e8-11f9-7d13ad32a3b2"

[compat]
FileIO = "1"
JuliaFormatter = "1"
FFTW = "1"
DSP = "0.7"
LibSndFile = "2"
<<<<<<< HEAD
Plots = "1"
=======
SampledSignals = "2"
Revise = "3"
PortAudio = "1"
>>>>>>> d6a04e9a
julia = "1.7"

[extras]
Test = "8dfed614-e22c-5e08-85e1-65c5234f0b40"

[targets]
test = ["Test"]<|MERGE_RESOLUTION|>--- conflicted
+++ resolved
@@ -22,13 +22,10 @@
 FFTW = "1"
 DSP = "0.7"
 LibSndFile = "2"
-<<<<<<< HEAD
 Plots = "1"
-=======
 SampledSignals = "2"
 Revise = "3"
 PortAudio = "1"
->>>>>>> d6a04e9a
 julia = "1.7"
 
 [extras]
