--- conflicted
+++ resolved
@@ -22,12 +22,9 @@
 
 [compat]
 DSP = "0.7"
-<<<<<<< HEAD
 FFTW = "1"
-=======
 Documenter = "0.27"
 Distributions = "0.25"
->>>>>>> ee814ae6
 FastBroadcast = "0.2"
 FileIO = "1"
 Interpolations = "0.14"
